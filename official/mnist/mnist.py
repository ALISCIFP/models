#  Copyright 2017 The TensorFlow Authors. All Rights Reserved.
#
#  Licensed under the Apache License, Version 2.0 (the "License");
#  you may not use this file except in compliance with the License.
#  You may obtain a copy of the License at
#
#   http://www.apache.org/licenses/LICENSE-2.0
#
#  Unless required by applicable law or agreed to in writing, software
#  distributed under the License is distributed on an "AS IS" BASIS,
#  WITHOUT WARRANTIES OR CONDITIONS OF ANY KIND, either express or implied.
#  See the License for the specific language governing permissions and
#  limitations under the License.
"""Convolutional Neural Network Estimator for MNIST, built with tf.layers."""

from __future__ import absolute_import
from __future__ import division
from __future__ import print_function

import argparse
import sys

import tensorflow as tf  # pylint: disable=g-bad-import-order

from official.mnist import dataset
from official.utils.arg_parsers import parsers
<<<<<<< HEAD
from official.utils.logging import hooks_helper
from official.utils.misc import model_helpers
=======
from official.utils.logs import hooks_helper
>>>>>>> a0e3604f

LEARNING_RATE = 1e-4


class Model(tf.keras.Model):
  """Model to recognize digits in the MNIST dataset.

  Network structure is equivalent to:
  https://github.com/tensorflow/tensorflow/blob/r1.5/tensorflow/examples/tutorials/mnist/mnist_deep.py
  and
  https://github.com/tensorflow/models/blob/master/tutorials/image/mnist/convolutional.py

  But written as a tf.keras.Model using the tf.layers API.
  """

  def __init__(self, data_format):
    """Creates a model for classifying a hand-written digit.

    Args:
      data_format: Either 'channels_first' or 'channels_last'.
        'channels_first' is typically faster on GPUs while 'channels_last' is
        typically faster on CPUs. See
        https://www.tensorflow.org/performance/performance_guide#data_formats
    """
    super(Model, self).__init__()
    if data_format == 'channels_first':
      self._input_shape = [-1, 1, 28, 28]
    else:
      assert data_format == 'channels_last'
      self._input_shape = [-1, 28, 28, 1]

    self.conv1 = tf.layers.Conv2D(
        32, 5, padding='same', data_format=data_format, activation=tf.nn.relu)
    self.conv2 = tf.layers.Conv2D(
        64, 5, padding='same', data_format=data_format, activation=tf.nn.relu)
    self.fc1 = tf.layers.Dense(1024, activation=tf.nn.relu)
    self.fc2 = tf.layers.Dense(10)
    self.dropout = tf.layers.Dropout(0.4)
    self.max_pool2d = tf.layers.MaxPooling2D(
        (2, 2), (2, 2), padding='same', data_format=data_format)

  def __call__(self, inputs, training):
    """Add operations to classify a batch of input images.

    Args:
      inputs: A Tensor representing a batch of input images.
      training: A boolean. Set to True to add operations required only when
        training the classifier.

    Returns:
      A logits Tensor with shape [<batch_size>, 10].
    """
    y = tf.reshape(inputs, self._input_shape)
    y = self.conv1(y)
    y = self.max_pool2d(y)
    y = self.conv2(y)
    y = self.max_pool2d(y)
    y = tf.layers.flatten(y)
    y = self.fc1(y)
    y = self.dropout(y, training=training)
    return self.fc2(y)


def model_fn(features, labels, mode, params):
  """The model_fn argument for creating an Estimator."""
  model = Model(params['data_format'])
  image = features
  if isinstance(image, dict):
    image = features['image']

  if mode == tf.estimator.ModeKeys.PREDICT:
    logits = model(image, training=False)
    predictions = {
        'classes': tf.argmax(logits, axis=1),
        'probabilities': tf.nn.softmax(logits),
    }
    return tf.estimator.EstimatorSpec(
        mode=tf.estimator.ModeKeys.PREDICT,
        predictions=predictions,
        export_outputs={
            'classify': tf.estimator.export.PredictOutput(predictions)
        })
  if mode == tf.estimator.ModeKeys.TRAIN:
    optimizer = tf.train.AdamOptimizer(learning_rate=LEARNING_RATE)

    # If we are running multi-GPU, we need to wrap the optimizer.
    if params.get('multi_gpu'):
      optimizer = tf.contrib.estimator.TowerOptimizer(optimizer)

    logits = model(image, training=True)
    loss = tf.losses.sparse_softmax_cross_entropy(labels=labels, logits=logits)
    accuracy = tf.metrics.accuracy(
        labels=labels, predictions=tf.argmax(logits, axis=1))

    # Name tensors to be logged with LoggingTensorHook.
    tf.identity(LEARNING_RATE, 'learning_rate')
    tf.identity(loss, 'cross_entropy')
    tf.identity(accuracy[1], name='train_accuracy')

    # Save accuracy scalar to Tensorboard output.
    tf.summary.scalar('train_accuracy', accuracy[1])

    return tf.estimator.EstimatorSpec(
        mode=tf.estimator.ModeKeys.TRAIN,
        loss=loss,
        train_op=optimizer.minimize(loss, tf.train.get_or_create_global_step()))
  if mode == tf.estimator.ModeKeys.EVAL:
    logits = model(image, training=False)
    loss = tf.losses.sparse_softmax_cross_entropy(labels=labels, logits=logits)
    return tf.estimator.EstimatorSpec(
        mode=tf.estimator.ModeKeys.EVAL,
        loss=loss,
        eval_metric_ops={
            'accuracy':
                tf.metrics.accuracy(
                    labels=labels,
                    predictions=tf.argmax(logits, axis=1)),
        })


def validate_batch_size_for_multi_gpu(batch_size):
  """For multi-gpu, batch-size must be a multiple of the number of GPUs.

  Note that this should eventually be handled by replicate_model_fn
  directly. Multi-GPU support is currently experimental, however,
  so doing the work here until that feature is in place.

  Args:
    batch_size: the number of examples processed in each training batch.

  Raises:
    ValueError: if no GPUs are found, or selected batch_size is invalid.
  """
  from tensorflow.python.client import device_lib  # pylint: disable=g-import-not-at-top

  local_device_protos = device_lib.list_local_devices()
  num_gpus = sum([1 for d in local_device_protos if d.device_type == 'GPU'])
  if not num_gpus:
    raise ValueError('Multi-GPU mode was specified, but no GPUs '
                     'were found. To use CPU, run without --multi_gpu.')

  remainder = batch_size % num_gpus
  if remainder:
    err = ('When running with multiple GPUs, batch size '
           'must be a multiple of the number of available GPUs. '
           'Found {} GPUs with a batch size of {}; try --batch_size={} instead.'
          ).format(num_gpus, batch_size, batch_size - remainder)
    raise ValueError(err)


def main(argv):
  parser = MNISTArgParser()
  flags = parser.parse_args(args=argv[1:])

  model_function = model_fn

  if flags.multi_gpu:
    validate_batch_size_for_multi_gpu(flags.batch_size)

    # There are two steps required if using multi-GPU: (1) wrap the model_fn,
    # and (2) wrap the optimizer. The first happens here, and (2) happens
    # in the model_fn itself when the optimizer is defined.
    model_function = tf.contrib.estimator.replicate_model_fn(
        model_fn, loss_reduction=tf.losses.Reduction.MEAN)

  data_format = flags.data_format
  if data_format is None:
    data_format = ('channels_first'
                   if tf.test.is_built_with_cuda() else 'channels_last')
  mnist_classifier = tf.estimator.Estimator(
      model_fn=model_function,
      model_dir=flags.model_dir,
      params={
          'data_format': data_format,
          'multi_gpu': flags.multi_gpu
      })

  # Set up training and evaluation input functions.
  def train_input_fn():
    """Prepare data for training."""

    # When choosing shuffle buffer sizes, larger sizes result in better
    # randomness, while smaller sizes use less memory. MNIST is a small
    # enough dataset that we can easily shuffle the full epoch.
    ds = dataset.train(flags.data_dir)
    ds = ds.cache().shuffle(buffer_size=50000).batch(flags.batch_size)

    # Iterate through the dataset a set number (`epochs_between_evals`) of times
    # during each training session.
    ds = ds.repeat(flags.epochs_between_evals)
    return ds

  def eval_input_fn():
    return dataset.test(flags.data_dir).batch(
        flags.batch_size).make_one_shot_iterator().get_next()

  # Set up hook that outputs training logs every 100 steps.
  train_hooks = hooks_helper.get_train_hooks(
      flags.hooks, batch_size=flags.batch_size)

  # Train and evaluate model.
  for _ in range(flags.train_epochs // flags.epochs_between_evals):
    mnist_classifier.train(input_fn=train_input_fn, hooks=train_hooks)
    eval_results = mnist_classifier.evaluate(input_fn=eval_input_fn)
    print('\nEvaluation results:\n\t%s\n' % eval_results)

    if model_helpers.past_stop_threshold(
        flags.stop_threshold, eval_results['accuracy']):
      break

  # Export the model
  if flags.export_dir is not None:
    image = tf.placeholder(tf.float32, [None, 28, 28])
    input_fn = tf.estimator.export.build_raw_serving_input_receiver_fn({
        'image': image,
    })
    mnist_classifier.export_savedmodel(flags.export_dir, input_fn)


class MNISTArgParser(argparse.ArgumentParser):
  """Argument parser for running MNIST model."""

  def __init__(self):
    super(MNISTArgParser, self).__init__(parents=[
        parsers.BaseParser(),
        parsers.ImageModelParser(),
        parsers.ExportParser(),
    ])

    self.set_defaults(
        data_dir='/tmp/mnist_data',
        model_dir='/tmp/mnist_model',
        batch_size=100,
        train_epochs=40)


if __name__ == '__main__':
  tf.logging.set_verbosity(tf.logging.INFO)
  main(argv=sys.argv)<|MERGE_RESOLUTION|>--- conflicted
+++ resolved
@@ -24,12 +24,8 @@
 
 from official.mnist import dataset
 from official.utils.arg_parsers import parsers
-<<<<<<< HEAD
-from official.utils.logging import hooks_helper
+from official.utils.logs import hooks_helper
 from official.utils.misc import model_helpers
-=======
-from official.utils.logs import hooks_helper
->>>>>>> a0e3604f
 
 LEARNING_RATE = 1e-4
 
